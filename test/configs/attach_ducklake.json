--- conflicted
+++ resolved
@@ -427,13 +427,6 @@
       ]
     },
     {
-<<<<<<< HEAD
-      "reason": "FIXME: Wrong snapshot ID when running merge_adjacent_files",
-      "paths": [
-        "test/sql/storage/compression/rle/rle_nulls_edge_case.test"
-      ]
-    },
-    {
       "reason": "FIXME: Statement differs from original result!",
       "paths": [
         "test/sql/types/nested/map/test_map_subscript.test",
@@ -448,8 +441,6 @@
       ]
     },
     {
-=======
->>>>>>> 09f9b85b
       "reason": "Checkpoint in DuckLake doesn't produce expected result. Notice these are not ducklake bugs just tests that do not fit.",
       "paths": [
         "test/fuzzer/pedro/incomplete_checkpoint.test",
