{
  "description": "Run on DuckLake database as storage.",
  "on_init": "ATTACH 'ducklake:{TEST_DIR}/{BASE_TEST_NAME}__ducklake.db' AS dl; SET timezone = 'UTC';",
  "on_new_connection": "USE dl;",
  "skip_compiled": "true",
  "sort_style": "rowsort",
  "statically_loaded_extensions": [
    "core_functions",
    "parquet",
    "icu",
    "ducklake"
  ],
  "skip_error_messages": [
    "MERGE INTO with DuckLake only supports a single UPDATE/DELETE action currently",
    "dbgen is only supported for DuckDB database files",
    "PRIMARY KEY/UNIQUE constraints are not supported in DuckLake",
    "RETURNING is not implemented for DuckLake yet",
    "SET DEFAULT is not yet supported for updates of a DuckLake table",
    "DuckLake does not support indexes",
    "DuckLake does not support generated columns",
    "RETURNING clause",
    "DuckLake does not support sequences",
    "DuckLake does not support functions",
    "DuckLake does not support user-defined types",
    "Parquet files do not support negative intervals",
    "The same row was updated multiple times - this is not (yet) supported in DuckLake",
    "Failed to convert DuckDB type to DuckLake - unsupported type",
    "Collations are not supported in DuckLake storage",
    "Cascade Drop not supported in DuckLake",
    "CHECK constraints are not supported in DuckLake",
    "Defining a compression type for a column is not supported in DuckLake",
    "FOREIGN KEY constraints are not supported in DuckLake",
    "Only literals (e.g. 42 or 'hello world') are supported as default values",
    "Column type cannot be modified using an expression",
    "Default value for STRUCT type not supported",
    "Default value for LIST type not supported",
    "only widening type promotions are allowed",
    "the table has transaction-local changes or no stats are available",
    "Adding indexes or constraints is not supported in DuckLake",
    "Only rename on top-level struct fields is supported currently"
  ],
  "skip_tests": [
    {
      "reason": "Contains explicit use of the memory catalog.",
      "paths": [
        "test/sql/show_select/test_describe_all.test",
        "test/sql/catalog/function/attached_macro.test",
        "test/sql/catalog/test_temporary.test",
        "test/sql/pragma/test_show_tables_temp_views.test",
        "test/sql/pg_catalog/system_functions.test",
        "test/sql/pg_catalog/sqlalchemy.test",
        "test/sql/attach/attach_table_info.test",
        "test/sql/attach/attach_defaults.test",
        "test/sql/attach/attach_did_you_mean.test",
        "test/sql/attach/attach_default_table.test",
        "test/sql/attach/attach_show_all_tables.test",
        "test/sql/attach/attach_issue7711.test",
        "test/sql/attach/attach_issue_7660.test",
        "test/sql/attach/show_databases.test",
        "test/sql/attach/attach_views.test",
        "test/sql/copy_database/copy_table_with_sequence.test",
        "test/fuzzer/sqlsmith/current_schemas_null.test",
        "test/sql/settings/drop_set_schema.test",
        "test/sql/catalog/test_set_search_path.test",
        "test/sql/attach/attach_table_constraints.test",
        "test/sql/table_function/database_oid.test",
        "test/sql/table_function/duckdb_schemas.test",
        "test/sql/table_function/duckdb_tables.test",
        "test/sql/table_function/test_information_schema_columns.test",
        "test/sql/settings/setting_preserve_identifier_case.test",
        "test/sql/pragma/test_pragma_database_list.test",
        "test/sql/index/art/storage/test_art_duckdb_versions.test",
        "test/sql/copy_database/copy_database_with_index.test",
        "test/sql/table_function/information_schema.test",
        "test/sql/table_function/duckdb_databases.test",
        "test/sql/table_function/sqlite_master.test",
        "test/sql/table_function/duckdb_columns.test",
        "test/sql/table_function/sqlite_master_quotes.test"
      ]
    },
    {
      "reason": "Serialization unsupported",
      "paths": [
        "test/sql/json/test_json_serialize_plan.test",
        "test/sql/json/test_json_serialize_sql.test"
      ]
    },
    {
      "reason": "Parquet Included",
      "paths": [
        "test/sql/copy/csv/zstd_crash.test"
      ]
    },
    {
      "reason": "Unknown CSV issue?",
      "paths": [
        "test/sql/copy/csv/test_glob_type.test"
      ]
    },
    {
      "reason": "Extra logging",
      "paths": [
        "test/sql/logging/logging_context_ids.test",
        "test/sql/logging/test_logging_function.test",
        "test/sql/logging/logging_types.test",
        "test/sql/logging/logging.test",
        "test/sql/logging/logging_csv.test"
      ]
    },
    {
      "reason": "User-Defined Type",
      "paths": [
        "test/extension/test_alias_point.test",
        "test/issues/general/test_9384.test"
      ]
    },
    {
      "reason": "Different plans in Optimizer",
      "paths": [
        "test/optimizer/statistics/statistics_null_comparison.test",
        "test/optimizer/pushdown/pushdown_unnest_into_cte.test",
        "test/optimizer/pushdown/timestamp_to_date_pushdown.test",
        "test/optimizer/pushdown/table_or_pushdown.test",
        "test/optimizer/test_sum_rewrite.test",
        "test/optimizer/prefer_final_projected_columns_on_probe_side.test",
        "test/optimizer/sampling_pushdown.test",
        "test/sql/explain/explain_execute.test",
        "test/optimizer/pushdown/pushdown_filter_on_coalesced_equal_outer_join_keys.test"
      ]
    },
    {
      "reason": "Bitstring Type",
      "paths": [
        "test/fuzzer/sqlsmith/bitstring_agg_overflow.test",
        "test/sql/aggregate/aggregates/test_bitstring_agg.test"
      ]
    },
    {
      "reason": "Eager Default Binding",
      "paths": [
        "test/issues/rigger/test_709.test",
        "test/sql/join/natural/natural_join.test"
      ]
    },
    {
      "reason": "Different Concurrency Behavior",
      "paths": [
        "test/sql/parallelism/interquery/concurrent_force_checkpoint.test",
        "test/sql/update/test_update_delete_same_tuple.test",
        "test/sql/catalog/dependencies/test_concurrent_schema_creation.test",
        "test/sql/transactions/test_interleaved_versions.test",
        "test/fuzzer/pedro/concurrent_catalog_usage.test",
        "test/fuzzer/pedro/concurrent_set_threads.test",
        "test/sql/update/test_update_same_value.test",
        "test/sql/delete/cleanup_delete_on_conflict.test",
        "test/sql/alter/add_col/test_add_col_transactions.test",
        "test/sql/alter/drop_col/test_drop_col_transactions.test"

      ]
    },
    {
      "reason": "Different Error Message",
      "paths": [
        "test/fuzzer/pedro/alter_table_rowid.test",
        "test/sql/catalog/dependencies/test_schema_dependency.test",
        "test/sql/catalog/view/test_view.test",
        "test/sql/parser/table_at_clause.test",
        "test/sql/alter/map/add_column_in_struct.test",
        "test/sql/alter/struct/rename_col_struct.test",
        "test/sql/alter/struct/add_col_struct.test",
        "test/sql/alter/struct/add_col_nested_struct.test",
        "test/sql/alter/list/add_column_in_struct.test",
        "test/sql/transactions/conflict_drop_then_delete.test",
        "test/sql/transactions/test_create_drop_conflict.test",
        "test/sql/transactions/test_create_drop_conflict_variation1.test"
      ]
    },
    {
      "reason": "Supported in DuckLake, not supported in Core",
      "paths": [
        "test/sql/alter/alter_table_set_partitioned_by.test"
      ]
    },
    {
      "reason": "FIXME: Drop the last column of a struct?",
      "paths": [
        "test/sql/alter/struct/drop_col_struct.test"
      ]
    },
    {
      "reason": "No Catalog Dependencies",
      "paths": [
        "test/fuzzer/pedro/view_not_rebound_error.test",
        "test/sql/aggregate/qualify/test_qualify_view.test",
        "test/sql/catalog/dependencies/add_column_to_table_referenced_by_view.test",
        "test/sql/catalog/test_schema_conflict.test",
        "test/sql/catalog/view/test_view_schema_change_with_dependencies.test",
        "test/sql/catalog/view/recursive_view_with_dependencies.test",
        "test/sql/catalog/view/test_view_sql_with_dependencies.test",
        "test/sql/catalog/view/test_view_schema_change.test",
        "test/sql/catalog/test_standard_schema.test"
      ]
    },
    {
      "reason": "FIXME: View Columns",
      "paths": [
        "test/sql/storage/wal/wal_view_storage_no_view_dependencies.test",
        "test/sql/storage/wal/wal_view_storage.test",
        "test/sql/storage/catalog/test_view_explicit_aliases.test",
        "test/sql/storage/catalog/test_view_storage_no_view_dependencies.test",
        "test/sql/storage/catalog/test_view_storage.test",
        "test/sql/catalog/view/test_view_sql.test"
      ]
    },
    {
      "reason": "Hugeint is unsupported",
      "paths": [
        "test/sql/types/hugeint/test_hugeint_aggregates.test",
        "test/sql/function/numeric/test_bit_count.test",
        "test/sql/function/list/aggregates/hugeint.test",
        "test/sql/storage/types/test_hugeint_storage.test",
        "test/sql/storage/wal/wal_hugeint_storage.test",
        "test/sql/storage/wal/wal_uhugeint_storage.test",
        "test/sql/transactions/types/test_uhugeint_transactions.test",
        "test/sql/transactions/types/test_hugeint_transactions.test",
        "test/sql/types/hugeint/test_hugeint_ops.test"
      ]
    },
    {
      "reason": "Secret Manager Instantiation",
      "paths": [
        "test/sql/secrets/create_secret_hffs_autoload.test",
        "test/sql/secrets/create_secret_persistence_no_client_context.test"
      ]
    },
    {
      "reason": "Comment On View Column unsupported",
      "paths": [
        "test/sql/catalog/comment_on_pg_description.test",
        "test/sql/catalog/comment_on_column.test"
      ]
    },
    {
      "reason": "Memory Limit Differences",
      "paths": [
        "test/sql/pragma/test_memory_limit.test",
        "test/sql/storage/temp_directory/max_swap_space_persistent.test",
        "test/sql/storage/temp_directory/max_swap_space_explicit.test",
        "test/sql/storage/temp_directory/max_swap_space_inmemory.test",
        "test/sql/storage/temp_directory/max_swap_space_error.test",
        "test/sql/copy/parquet/writer/parquet_write_memory_usage.test",
        "test/fuzzer/sqlsmith/nullif_map_with_config.test",
        "test/sql/storage/buffer_manager_temp_dir.test",
        "test/issues/internal/test_5457.test"
      ]
    },
    {
      "reason": "Database Size Differences",
      "paths": [
        "test/sql/storage/partial_blocks/many_columns_validity.test",
        "test/sql/storage/partial_blocks/many_columns_rle.test",
        "test/sql/storage/partial_blocks/many_columns_strings.test",
        "test/sql/storage/partial_blocks/many_columns_storage.test",
        "test/sql/index/art/storage/test_art_auto_checkpoint.test"
      ]
    },
    {
      "reason": "Interval Differences",
      "paths": [
        "test/sql/function/interval/test_date_part.test",
        "test/sql/function/interval/test_extract.test",
        "test/sql/function/timetz/test_date_part.test",
        "test/sql/function/operator/test_date_arithmetic.test"
      ]
    },
    {
      "reason": "Load Related",
      "paths": [
        "test/sql/storage/optimistic_write/optimistic_write_large_strings.test",
        "test/sql/storage/optimistic_write/optimistic_write_nulls.test",
        "test/sql/settings/allowed_directories.test",
        "test/sql/function/list/lambdas/test_lambda_storage.test",
        "test/sql/storage/wal/test_wal_bc.test",
        "test/sql/storage/bc/test_view_v092.test",
        "test/sql/storage/bc/internal_schemas_0102.test",
        "test/sql/storage/unzip.test",
        "test/sql/storage/icu_collation.test",
        "test/sql/attach/attach_read_only.test"
      ]
    },
    {
      "reason": "FIXME: Vacuum does not check DuckDB Table correctly (bug in core)",
      "paths": [
        "test/fuzzer/pedro/vacuum_unsupported_type.test",
        "test/fuzzer/afl/analyze_empty_table.test",
        "test/sql/vacuum/test_analyze.test"
      ]
    },
    {
      "reason": "FIXME: Drop Null/Not Null Not Checked in DuckDB? Bug in core?",
      "paths": [
        "test/sql/alter/alter_col/test_drop_not_null.test",
        "test/sql/alter/alter_col/test_set_not_null.test"
      ]
    },
    {
      "reason": "FIXME: TIMETZ",
      "paths": [
        "test/sql/types/time/test_time_tz.test",
        "test/sql/types/time/test_time_tz_collate.test",
        "test/sql/types/time/test_time_tz_icu.test",
        "test/sql/types/timestamp/test_timestamp_to_tz_cast.test",
        "test/sql/timezone/test_icu_timezone.test"
      ]
    },
    {
      "reason": "FIXME: Nested Stats",
      "paths": [
        "test/sql/types/list/list_stats.test"
      ]
    },
    {
      "reason": "FIXME: List NULL issues?",
      "paths": [
        "test/sql/function/list/list_cosine_similarity.test",
        "test/sql/function/list/list_inner_product.test",
        "test/sql/function/list/list_distance.test"
      ]
    },
    {
      "reason": "FIXME: BUGS? Weird behavior around CTEs",
      "paths": [
        "test/sql/join/semianti/antijoin.test",
        "test/sql/subquery/scalar/test_scalar_subquery_cte.test"
      ]
    },
    {
      "reason": "FIXME: Immediate transaction mode not respected",
      "paths": [
        "test/sql/update/test_update_many_updaters_nulls.test",
        "test/sql/update/test_update_many_updaters.test",
        "test/sql/delete/test_using_delete_duplicates.test"
      ]
    },
    {
      "reason": "FIXME: BUGS? Weird behavior around hugeint",
      "paths": [
        "test/fuzzer/sqlsmith/test_abs_overflow.test",
        "test/fuzzer/duckfuzz/bitstring_agg_uhugeint.test",
        "test/sql/order/hugeint_order_by_extremes.test",
        "test/sql/types/numeric/uhugeint_try_cast.test",
        "test/sql/types/numeric/hugeint_try_cast.test",
        "test/sql/join/inner/equality_join_limits.test",
        "test/sql/aggregate/group/group_by_limits.test",
        "test/sql/storage/types/test_uhugeint_storage.test",
        "test/sql/export/parquet/export_parquet_hugeint.test"
      ]
    },
    {
      "reason": "FIXME: BUGS? Uncaught/Weird exception",
      "paths": [
        "test/sql/delete/test_segment_deletes.test",
        "test/sql/storage/mix/updates_deletes_persistent_segments.test"
      ]
    },
    {
      "reason": "FIXME: BUGS? Deserialization error",
      "paths": [
        "test/sql/storage/catalog/test_drop_table.test",
        "test/sql/storage/compression/bitpacking/struct_bitpacking.test",
        "test/sql/storage/delete/test_unchanged_deletes_large.test",
        "test/sql/window/test_window_range.test"
      ]
    },
    {
      "reason": "FIXME: BUGS? Unnamed structs should not be supported",
      "paths": [
        "test/issues/general/test_5072.test",
        "test/sql/types/struct/struct_different_names.test"
      ]
    },
    {
      "reason": "FIXME: Pushdown NULL byte?",
      "paths": [
        "test/sql/function/string/null_byte.test",
        "test/sql/storage/null_byte_storage.test"
      ]
    },
    {
      "reason": "FIXME: Nested struct storage metadata load?",
      "paths": [
        "test/sql/storage/types/struct/nested_struct_storage.test"
      ]
    },
    {
      "reason": "FEATURE: SORTED BY not supported",
      "paths": [
        "test/sql/alter/alter_table_set_sorted_by.test"
      ]
    },
    {
      "reason": "FIXME: Bugs? Cannot commit transaction local files",
      "paths": [
        "test/sql/transactions/conflict_rename_append.test",
        "test/sql/logging/file_system_logging_attach_deadlock.test"
      ]
    },
    {
      "reason": "FIXME: BUGS? Incorrect rename + re-create behavior",
      "paths": [
        "test/sql/catalog/dependencies/test_write_after_rename.test",
        "test/sql/alter/rename_table/test_rename_table_chain_rollback.test",
        "test/sql/alter/rename_table/test_rename_table_chain_commit.test",
        "test/sql/alter/rename_table/test_rename_table_incorrect.test",
        "test/sql/alter/rename_table/test_rename_table_transactions.test",
        "test/sql/alter/rename_table/test_rename_table.test",
        "test/sql/alter/rename_table/test_rename_table_collision.test"
      ]
    },
    {
      "reason": "FIXME: Unstable OID",
      "paths": [
        "test/sql/pg_catalog/pg_namespace.test"
      ]
    },
    {
      "reason": "FIXME: Statement differs from original result!",
      "paths": [
        "test/sql/types/nested/map/test_map_subscript.test",
        "test/sql/types/nested/map/test_map_subscript_composite.test",
        "test/sql/subquery/scalar/test_scalar_subquery.test",
        "test/sql/json/test_json_macros.test"
      ]
    },
    {
      "reason": "FIXME: Transaction Conflict Error",
      "paths": [
        "test/sql/transactions/test_from_update_conflict.test"
      ]
    },
    {
<<<<<<< HEAD
      "reason": "RowID order - SELECT (SELECT rowid FROM a LIMIT 1) - No guarantee from DuckLake to be ordered",
      "paths": [
        "test/sql/projection/test_row_id_expression.test"
      ]
=======
      "reason": "Prepared statement differs from original result!",
      "paths": [
        "test/sql/function/generic/test_connection_count.test"
        ]
>>>>>>> 42957f83
    },
    {
      "reason": "Checkpoint in DuckLake doesn't produce expected result. Notice these are not ducklake bugs just tests that do not fit.",
      "paths": [
        "test/fuzzer/pedro/incomplete_checkpoint.test",
        "test/sql/copy/csv/rejects/csv_rejects_read.test",
        "test/sql/copy/csv/test_csv_timestamp_tz.test",
        "test/sql/copy/csv/test_timestamptz_12926.test",
        "test/sql/error/extension_function_error.test",
        "test/sql/storage/compression/bitpacking/bitpacking_delta_for.test",
        "test/sql/storage/compression/bitpacking/bitpacking_hugeint.test",
        "test/sql/storage/compression/bitpacking/bitpacking_simple.test",
        "test/sql/storage/compression/bitpacking/bitpacking_simple_hugeint.test",
        "test/sql/storage/compression/bitpacking/bitpacking_storage_info.test",
        "test/sql/storage/compression/bitpacking/bitpacking_uhugeint.test",
        "test/sql/storage/compression/bitpacking/force_bitpacking.test",
        "test/sql/storage/compression/compression_selection.test",
        "test/sql/storage/compression/compression_selection_dict_fsst.test",
        "test/sql/storage/compression/dict_fsst/dictionary_covers_validity.test",
        "test/sql/storage/compression/dict_fsst/dictionary_storage_info.test",
        "test/sql/storage/compression/dict_fsst/fetch_row.test",
        "test/sql/storage/compression/dict_fsst/force_dictionary.test",
        "test/sql/storage/compression/dict_fsst/fsst_storage_info.test",
        "test/sql/storage/compression/dictionary/dictionary_storage_info.test",
        "test/sql/storage/compression/dictionary/fetch_row.test",
        "test/sql/storage/compression/dictionary/force_dictionary.test",
        "test/sql/storage/compression/fsst/fsst_disable_compression.test",
        "test/sql/storage/compression/fsst/fsst_storage_info.test",
        "test/sql/storage/compression/rle/force_rle.test",
        "test/sql/storage/compression/rle/rle_constant.test",
        "test/sql/storage/compression/rle/rle_storage_info.test",
        "test/sql/storage/compression/roaring/roaring_analyze_array.test",
        "test/sql/storage/compression/roaring/roaring_analyze_bitset.test",
        "test/sql/storage/compression/roaring/roaring_analyze_run.test",
        "test/sql/storage/compression/string/medium.test",
        "test/sql/storage/compression/string/struct.test",
        "test/sql/storage/compression/string/table_copy.test",
        "test/sql/storage/compression/zstd/zstd_force_compression.test",
        "test/sql/storage/multiple_clients_checkpoint_pending_updates.test",
        "test/sql/storage/optimistic_write/optimistic_write_temp_table.test",
        "test/sql/timezone/disable_timestamptz_casts.test",
        "test/sql/types/timestamp/test_timestamp_tz.test",
        "test/sql/update/test_cascading_updates.test",
        "test/sql/storage/compression/string/simple.test",
        "test/sql/storage/compression/string/filter_pushdown.test",
        "test/sql/storage/compression/string/index_fetch.test",
        "test/sql/storage/compression/string/big_strings.test",
        "test/sql/storage/compression/string/blob.test",
        "test/sql/storage/compression/string/empty.test"
      ]
    }
  ]
}<|MERGE_RESOLUTION|>--- conflicted
+++ resolved
@@ -439,17 +439,16 @@
       ]
     },
     {
-<<<<<<< HEAD
       "reason": "RowID order - SELECT (SELECT rowid FROM a LIMIT 1) - No guarantee from DuckLake to be ordered",
       "paths": [
         "test/sql/projection/test_row_id_expression.test"
       ]
-=======
+    },
+    {
       "reason": "Prepared statement differs from original result!",
       "paths": [
         "test/sql/function/generic/test_connection_count.test"
         ]
->>>>>>> 42957f83
     },
     {
       "reason": "Checkpoint in DuckLake doesn't produce expected result. Notice these are not ducklake bugs just tests that do not fit.",
