#include "functions/ducklake_table_functions.hpp"
#include "storage/ducklake_transaction.hpp"
#include "storage/ducklake_catalog.hpp"
#include "storage/ducklake_schema_entry.hpp"
#include "storage/ducklake_table_entry.hpp"
#include "storage/ducklake_insert.hpp"
#include "storage/ducklake_multi_file_reader.hpp"
#include "duckdb/planner/operator/logical_get.hpp"
#include "duckdb/planner/operator/logical_copy_to_file.hpp"
#include "duckdb/planner/operator/logical_extension_operator.hpp"
#include "duckdb/planner/operator/logical_set_operation.hpp"
#include "storage/ducklake_compaction.hpp"
#include "duckdb/common/multi_file/multi_file_function.hpp"
#include "storage/ducklake_multi_file_list.hpp"
#include "duckdb/planner/tableref/bound_at_clause.hpp"
#include "duckdb/planner/operator/logical_empty_result.hpp"
#include "fmt/format.h"

namespace duckdb {

//===--------------------------------------------------------------------===//
// Compaction Operator
//===--------------------------------------------------------------------===//
DuckLakeCompaction::DuckLakeCompaction(PhysicalPlan &physical_plan, const vector<LogicalType> &types,
                                       DuckLakeTableEntry &table, vector<DuckLakeCompactionFileEntry> source_files_p,
                                       string encryption_key_p, optional_idx partition_id,
                                       vector<string> partition_values_p, optional_idx row_id_start,
                                       PhysicalOperator &child, CompactionType type)
    : PhysicalOperator(physical_plan, PhysicalOperatorType::EXTENSION, types, 0), table(table),
      source_files(std::move(source_files_p)), encryption_key(std::move(encryption_key_p)), partition_id(partition_id),
      partition_values(std::move(partition_values_p)), row_id_start(row_id_start), type(type) {
	children.push_back(child);
}

//===--------------------------------------------------------------------===//
// GetData
//===--------------------------------------------------------------------===//
SourceResultType DuckLakeCompaction::GetData(ExecutionContext &context, DataChunk &chunk,
                                             OperatorSourceInput &input) const {
	return SourceResultType::FINISHED;
}

//===--------------------------------------------------------------------===//
// Sink
//===--------------------------------------------------------------------===//
unique_ptr<GlobalSinkState> DuckLakeCompaction::GetGlobalSinkState(ClientContext &context) const {
	return make_uniq<DuckLakeInsertGlobalState>(table);
}

SinkResultType DuckLakeCompaction::Sink(ExecutionContext &context, DataChunk &chunk, OperatorSinkInput &input) const {
	auto &global_state = input.global_state.Cast<DuckLakeInsertGlobalState>();
	DuckLakeInsert::AddWrittenFiles(global_state, chunk, encryption_key, partition_id);
	return SinkResultType::NEED_MORE_INPUT;
}

//===--------------------------------------------------------------------===//
// Finalize
//===--------------------------------------------------------------------===//
SinkFinalizeType DuckLakeCompaction::Finalize(Pipeline &pipeline, Event &event, ClientContext &context,
                                              OperatorSinkFinalizeInput &input) const {
	auto &global_state = input.global_state.Cast<DuckLakeInsertGlobalState>();

	if (global_state.written_files.size() != 1) {
		throw InternalException("DuckLakeCompaction - expected a single output file");
	}
	// set the partition values correctly
	for (auto &file : global_state.written_files) {
		for (idx_t col_idx = 0; col_idx < partition_values.size(); col_idx++) {
			DuckLakeFilePartition file_partition_info;
			file_partition_info.partition_column_idx = col_idx;
			file_partition_info.partition_value = partition_values[col_idx];
			file.partition_values.push_back(std::move(file_partition_info));
		}
	}

	DuckLakeCompactionEntry compaction_entry;
	compaction_entry.row_id_start = row_id_start;
	compaction_entry.source_files = source_files;
	compaction_entry.written_file = global_state.written_files[0];
	compaction_entry.type = type;

	auto &transaction = DuckLakeTransaction::Get(context, global_state.table.catalog);
	transaction.AddCompaction(global_state.table.GetTableId(), std::move(compaction_entry));
	return SinkFinalizeType::READY;
}

//===--------------------------------------------------------------------===//
// Helpers
//===--------------------------------------------------------------------===//
string DuckLakeCompaction::GetName() const {
	return "DUCKLAKE_COMPACTION";
}

//===--------------------------------------------------------------------===//
// Logical Operator
//===--------------------------------------------------------------------===//
class DuckLakeLogicalCompaction : public LogicalExtensionOperator {
public:
	DuckLakeLogicalCompaction(idx_t table_index, DuckLakeTableEntry &table,
	                          vector<DuckLakeCompactionFileEntry> source_files_p, string encryption_key_p,
	                          optional_idx partition_id, vector<string> partition_values_p, optional_idx row_id_start,
	                          CompactionType type)
	    : table_index(table_index), table(table), source_files(std::move(source_files_p)),
	      encryption_key(std::move(encryption_key_p)), partition_id(partition_id),
	      partition_values(std::move(partition_values_p)), row_id_start(row_id_start), type(type) {
	}

	idx_t table_index;
	DuckLakeTableEntry &table;
	vector<DuckLakeCompactionFileEntry> source_files;
	string encryption_key;
	optional_idx partition_id;
	vector<string> partition_values;
	optional_idx row_id_start;
	CompactionType type;

public:
	PhysicalOperator &CreatePlan(ClientContext &context, PhysicalPlanGenerator &planner) override {
		auto &child = planner.CreatePlan(*children[0]);
		return planner.Make<DuckLakeCompaction>(types, table, std::move(source_files), std::move(encryption_key),
		                                        partition_id, std::move(partition_values), row_id_start, child, type);
	}

	string GetExtensionName() const override {
		return "ducklake";
	}
	vector<ColumnBinding> GetColumnBindings() override {
		vector<ColumnBinding> result;
		result.emplace_back(table_index, 0);
		return result;
	}

	void ResolveTypes() override {
		types = {LogicalType::BOOLEAN};
	}
};

//===--------------------------------------------------------------------===//
// Compaction Command Generator
//===--------------------------------------------------------------------===//
class DuckLakeCompactor {
public:
	DuckLakeCompactor(ClientContext &context, DuckLakeCatalog &catalog, DuckLakeTransaction &transaction,
	                  Binder &binder, TableIndex table_id);
	DuckLakeCompactor(ClientContext &context, DuckLakeCatalog &catalog, DuckLakeTransaction &transaction,
	                  Binder &binder, TableIndex table_id, double delete_threshold);
	void GenerateCompactions(DuckLakeTableEntry &table, vector<unique_ptr<LogicalOperator>> &compactions);
	unique_ptr<LogicalOperator> GenerateCompactionCommand(vector<DuckLakeCompactionFileEntry> source_files);

private:
	ClientContext &context;
	DuckLakeCatalog &catalog;
	DuckLakeTransaction &transaction;
	Binder &binder;
	TableIndex table_id;
	double delete_threshold = 0.95;

	CompactionType type;
};

DuckLakeCompactor::DuckLakeCompactor(ClientContext &context, DuckLakeCatalog &catalog, DuckLakeTransaction &transaction,
                                     Binder &binder, TableIndex table_id)
    : context(context), catalog(catalog), transaction(transaction), binder(binder), table_id(table_id),
      type(CompactionType::MERGE_ADJACENT_TABLES) {
}

DuckLakeCompactor::DuckLakeCompactor(ClientContext &context, DuckLakeCatalog &catalog, DuckLakeTransaction &transaction,
                                     Binder &binder, TableIndex table_id, double delete_threshold_p)
    : context(context), catalog(catalog), transaction(transaction), binder(binder), table_id(table_id),
      delete_threshold(delete_threshold_p), type(CompactionType::REWRITE_DELETES) {
}

struct DuckLakeCompactionCandidates {
	vector<idx_t> candidate_files;
};

struct DuckLakeCompactionGroup {
	idx_t schema_version;
	optional_idx partition_id;
	vector<string> partition_values;
};

struct DuckLakeCompactionGroupHash {
	uint64_t operator()(const DuckLakeCompactionGroup &group) const {
		uint64_t hash = 0;
		hash ^= std::hash<idx_t>()(group.schema_version);
		if (group.partition_id.IsValid()) {
			hash ^= std::hash<idx_t>()(group.partition_id.GetIndex());
		}
		for (auto &partition_val : group.partition_values) {
			hash ^= std::hash<string>()(partition_val);
		}
		return hash;
	}
};

struct DuckLakeCompactionGroupEquality {
	bool operator()(const DuckLakeCompactionGroup &a, const DuckLakeCompactionGroup &b) const {
		return a.schema_version == b.schema_version && a.partition_id == b.partition_id &&
		       a.partition_values == b.partition_values;
	}
};

template <typename T>
using compaction_map_t =
    unordered_map<DuckLakeCompactionGroup, T, DuckLakeCompactionGroupHash, DuckLakeCompactionGroupEquality>;

void DuckLakeCompactor::GenerateCompactions(DuckLakeTableEntry &table,
                                            vector<unique_ptr<LogicalOperator>> &compactions) {
	auto &metadata_manager = transaction.GetMetadataManager();
	auto snapshot = transaction.GetSnapshot();
	auto files = metadata_manager.GetFilesForCompaction(table, type, delete_threshold, snapshot);

	idx_t target_file_size = DuckLakeCatalog::DEFAULT_TARGET_FILE_SIZE;
	string target_file_size_str;
	if (catalog.TryGetConfigOption("target_file_size", target_file_size_str, table)) {
		target_file_size = Value(target_file_size_str).DefaultCastAs(LogicalType::UBIGINT).GetValue<idx_t>();
	}

	// iterate over the files and split into separate compaction groups
	compaction_map_t<DuckLakeCompactionCandidates> candidates;
	for (idx_t file_idx = 0; file_idx < files.size(); file_idx++) {
		auto &candidate = files[file_idx];
		if (candidate.file.data.file_size_bytes >= target_file_size) {
			// this file by itself exceeds the threshold - skip merging
			continue;
		}
		if ((!candidate.delete_files.empty() && type == CompactionType::MERGE_ADJACENT_TABLES) ||
		    candidate.file.end_snapshot.IsValid()) {
			// Merge Adjacent Tables doesn't perform the merge if delete files are present
			continue;
		}
		// construct the compaction group for this file - i.e. the set of candidate files we can compact it with
		DuckLakeCompactionGroup group;
		group.schema_version = candidate.schema_version;
		group.partition_id = candidate.file.partition_id;
		group.partition_values = candidate.file.partition_values;

		candidates[group].candidate_files.push_back(file_idx);
	}
	if (type == CompactionType::REWRITE_DELETES) {
		if (!files.empty()) {
			auto compaction_command = GenerateCompactionCommand(std::move(files));
			if (compaction_command) {
				compactions.push_back(std::move(compaction_command));
			}
		}
		return;
	}
	// we have gathered all the candidate files per compaction group
	// iterate over them to generate actual compaction commands
	for (auto &entry : candidates) {
		auto &candidate_list = entry.second.candidate_files;
		if (candidate_list.size() <= 1) {
			// we need at least 2 files to consider a merge
			continue;
		}
		for (idx_t start_idx = 0; start_idx < candidate_list.size(); start_idx++) {
			// check if we can merge this file with subsequent files
			idx_t current_file_size = 0;
			idx_t compaction_idx;
			for (compaction_idx = start_idx; compaction_idx < candidate_list.size(); compaction_idx++) {
				if (current_file_size >= target_file_size) {
					// we hit the target size already - stop
					break;
				}
				auto candidate_idx = candidate_list[compaction_idx];
				auto &candidate = files[candidate_idx];
				if (!candidate.partial_files.empty()) {
					// the file already has partial files - we can only accept this as a candidate if it is the first
					// file
					if (compaction_idx != start_idx) {
						// not the first file - we cannot compact this file together with the existing file
						break;
					}
				}
				idx_t file_size = candidate.file.data.file_size_bytes;
				if (file_size >= target_file_size) {
					// don't consider merging if the file is larger than the target size
					break;
				}
				// this file can be compacted along with the neighbors
				current_file_size += file_size;
			}

			if (start_idx < compaction_idx) {
				idx_t compaction_file_count = compaction_idx - start_idx;
				vector<DuckLakeCompactionFileEntry> compaction_files;
				for (idx_t i = start_idx; i < compaction_idx; i++) {
					compaction_files.push_back(std::move(files[candidate_list[i]]));
				}
				compactions.push_back(GenerateCompactionCommand(std::move(compaction_files)));
				start_idx += compaction_file_count - 1;
			}
		}
	}
}

unique_ptr<LogicalOperator>
DuckLakeCompactor::GenerateCompactionCommand(vector<DuckLakeCompactionFileEntry> source_files) {
	// get the table entry at the specified snapshot
	auto snapshot_id = source_files[0].file.begin_snapshot;
	DuckLakeSnapshot snapshot(snapshot_id, source_files[0].schema_version, 0, 0);

	auto entry = catalog.GetEntryById(transaction, snapshot, table_id);
	if (!entry) {
		throw InternalException("DuckLakeCompactor: failed to find table entry for given snapshot id");
	}
	auto &table = entry->Cast<DuckLakeTableEntry>();

	auto table_idx = binder.GenerateTableIndex();
	unique_ptr<FunctionData> bind_data;
	EntryLookupInfo info(CatalogType::TABLE_ENTRY, table.name);
	auto scan_function = table.GetScanFunction(context, bind_data, info);

	auto partition_id = source_files[0].file.partition_id;
	auto partition_values = source_files[0].file.partition_values;

	bool files_are_adjacent = true;
	optional_idx prev_row_id;
	// set the files to scan as only the files we are trying to compact
	vector<DuckLakeFileListEntry> files_to_scan;
	vector<DuckLakeCompactionFileEntry> actionable_source_files;
	for (auto &source : source_files) {
		DuckLakeFileListEntry result;
		result.file = source.file.data;
		result.row_id_start = source.file.row_id_start;
		result.snapshot_id = source.file.begin_snapshot;
		result.mapping_id = source.file.mapping_id;
		switch (type) {
		case CompactionType::REWRITE_DELETES: {
			if (!source.delete_files.empty()) {
				if (source.delete_files.back().end_snapshot.IsValid()) {
					continue;
				}
				result.delete_file = source.delete_files.back().data;
			}
			break;
		}
		case CompactionType::MERGE_ADJACENT_TABLES: {
			if (!source.delete_files.empty() && type == CompactionType::MERGE_ADJACENT_TABLES) {
				// Merge Adjacent Tables does not support compaction
				throw InternalException("merge_adjacent_files should not be used to rewrite files with deletes");
			}
			break;
		}
		default:
			throw InternalException("Invalid Compaction Type");
		}
		actionable_source_files.push_back(source);
		// check if this file is adjacent (row-id wise) to the previous file
		if (!source.file.row_id_start.IsValid()) {
			// the file does not have a row_id_start defined - it cannot be adjacent
			files_are_adjacent = false;
		} else {
			if (prev_row_id.IsValid() && prev_row_id.GetIndex() != source.file.row_id_start.GetIndex()) {
				// not adjacent - we need to write row-ids to the file
				files_are_adjacent = false;
			}
			prev_row_id = source.file.row_id_start.GetIndex() + source.file.row_count;
		}
		files_to_scan.push_back(std::move(result));
	}
	if (actionable_source_files.empty()) {
		return nullptr;
	}
	auto &multi_file_bind_data = bind_data->Cast<MultiFileBindData>();
	auto &read_info = scan_function.function_info->Cast<DuckLakeFunctionInfo>();
	multi_file_bind_data.file_list = make_uniq<DuckLakeMultiFileList>(read_info, std::move(files_to_scan));

	// generate the LogicalGet
	auto &columns = table.GetColumns();
	auto table_path = table.DataPath();
	string data_path;
	if (partition_id.IsValid()) {
		data_path = actionable_source_files[0].file.data.path;
		data_path = StringUtil::Replace(data_path, table_path, "");
		auto path_result = StringUtil::Split(data_path, catalog.Separator());
		data_path = "";
		if (path_result.size() > 1) {
			// This means we have a hive partition.
			for (idx_t i = 0; i < path_result.size() - 1; i++) {
				data_path += catalog.Separator() + path_result[i];
			}
			// If we do have a hive partition, let's verify all files have the same one.
			for (idx_t i = 1; i < actionable_source_files.size(); i++) {
				if (!StringUtil::Contains(actionable_source_files[i].file.data.path, data_path)) {
					throw InternalException("DuckLakeCompactor: Files have different hive partition path");
				}
			}
		}
	}

	DuckLakeCopyInput copy_input(context, table, data_path);
	// merge_adjacent_files does not use partitioning information - instead we always merge within partitions
	copy_input.partition_data = nullptr;
	// if files are adjacent, we don't need to write the row-id to the file
	if (files_are_adjacent) {
		copy_input.virtual_columns = InsertVirtualColumns::WRITE_SNAPSHOT_ID;
	} else {
		copy_input.virtual_columns = InsertVirtualColumns::WRITE_ROW_ID_AND_SNAPSHOT_ID;
	}

	auto copy_options = DuckLakeInsert::GetCopyOptions(context, copy_input);

	auto virtual_columns = table.GetVirtualColumns();
	auto ducklake_scan =
	    make_uniq<LogicalGet>(table_idx, std::move(scan_function), std::move(bind_data), copy_options.expected_types,
	                          copy_options.names, std::move(virtual_columns));

	auto &column_ids = ducklake_scan->GetMutableColumnIds();
	for (idx_t i = 0; i < columns.PhysicalColumnCount(); i++) {
		column_ids.emplace_back(i);
	}
	if (!files_are_adjacent) {
		column_ids.emplace_back(COLUMN_IDENTIFIER_ROW_ID);
	}
	column_ids.emplace_back(DuckLakeMultiFileReader::COLUMN_IDENTIFIER_SNAPSHOT_ID);

	// Resolve types so we can check if we need casts
	ducklake_scan->ResolveOperatorTypes();

	// Insert a cast projection if necessary
	auto root = unique_ptr_cast<LogicalGet, LogicalOperator>(std::move(ducklake_scan));

	if (DuckLakeInsert::RequireCasts(root->types)) {
		root = DuckLakeInsert::InsertCasts(binder, root);
	}

	// generate the LogicalCopyToFile
	auto copy = make_uniq<LogicalCopyToFile>(std::move(copy_options.copy_function), std::move(copy_options.bind_data),
	                                         std::move(copy_options.info));

	auto &fs = FileSystem::GetFileSystem(context);
	copy->file_path = copy_options.filename_pattern.CreateFilename(fs, copy_options.file_path, "parquet", 0);
	copy->use_tmp_file = copy_options.use_tmp_file;
	copy->filename_pattern = std::move(copy_options.filename_pattern);
	copy->file_extension = std::move(copy_options.file_extension);
	copy->overwrite_mode = copy_options.overwrite_mode;
	copy->per_thread_output = copy_options.per_thread_output;
	copy->file_size_bytes = copy_options.file_size_bytes;
	copy->rotate = copy_options.rotate;
	copy->return_type = copy_options.return_type;

	copy->partition_output = copy_options.partition_output;
	copy->write_partition_columns = copy_options.write_partition_columns;
	copy->write_empty_file = false;
	copy->partition_columns = std::move(copy_options.partition_columns);
	copy->names = std::move(copy_options.names);
	copy->expected_types = std::move(copy_options.expected_types);
	copy->preserve_order = PreserveOrderType::PRESERVE_ORDER;
	copy->file_size_bytes = optional_idx();
	copy->rotate = false;
	copy->children.push_back(std::move(root));

	optional_idx target_row_id_start;
	if (files_are_adjacent) {
		target_row_id_start = source_files[0].file.row_id_start;
	}

	// followed by the compaction operator (that writes the results back to the
	auto compaction = make_uniq<DuckLakeLogicalCompaction>(
	    binder.GenerateTableIndex(), table, std::move(actionable_source_files), std::move(copy_input.encryption_key),
	    partition_id, std::move(partition_values), target_row_id_start, type);
	compaction->children.push_back(std::move(copy));
	return std::move(compaction);
}

//===--------------------------------------------------------------------===//
// Function
//===--------------------------------------------------------------------===//
static unique_ptr<LogicalOperator> GenerateCompactionOperator(TableFunctionBindInput &input, idx_t bind_index,
                                                              vector<unique_ptr<LogicalOperator>> &compactions) {
	if (compactions.empty()) {
		// nothing to compact - generate an empty result
		vector<ColumnBinding> bindings;
		vector<LogicalType> return_types;
		bindings.emplace_back(bind_index, 0);
		return_types.emplace_back(LogicalType::BOOLEAN);
		return make_uniq<LogicalEmptyResult>(std::move(return_types), std::move(bindings));
	}
	if (compactions.size() == 1) {
		compactions[0]->Cast<DuckLakeLogicalCompaction>().table_index = bind_index;
		return std::move(compactions[0]);
	}
	auto union_op = input.binder->UnionOperators(std::move(compactions));
	union_op->Cast<LogicalSetOperation>().table_index = bind_index;
	return union_op;
}

<<<<<<< HEAD
static unique_ptr<LogicalOperator> MergeAdjacentFilesBind(ClientContext &context, TableFunctionBindInput &input,
                                                          idx_t bind_index, vector<string> &return_names) {
	// gather a list of files to compact
	auto &catalog = BaseMetadataFunction::GetCatalog(context, input.inputs[0]);
	auto &ducklake_catalog = catalog.Cast<DuckLakeCatalog>();
	auto &transaction = DuckLakeTransaction::Get(context, ducklake_catalog);

	// try to compact all tables
	vector<unique_ptr<LogicalOperator>> compactions;
	auto schemas = ducklake_catalog.GetSchemas(context);
	for (auto &schema : schemas) {
		schema.get().Scan(context, CatalogType::TABLE_ENTRY, [&](CatalogEntry &entry) {
			auto &table = entry.Cast<DuckLakeTableEntry>();
			DuckLakeCompactor compactor(context, ducklake_catalog, transaction, *input.binder, table.GetTableId());
			compactor.GenerateCompactions(table, compactions);
		});
=======
void GenerateCompaction(ClientContext &context, DuckLakeTransaction &transaction, DuckLakeCatalog &ducklake_catalog,
                        TableFunctionBindInput &input, DuckLakeTableEntry &cur_table, CompactionType type,
                        double delete_threshold, vector<unique_ptr<LogicalOperator>> &compactions) {
	switch (type) {
	case CompactionType::MERGE_ADJACENT_TABLES: {
		DuckLakeCompactor compactor(context, ducklake_catalog, transaction, *input.binder, cur_table.GetTableId());
		compactor.GenerateCompactions(cur_table, compactions);
		break;
	}
	case CompactionType::REWRITE_DELETES: {
		DuckLakeCompactor compactor(context, ducklake_catalog, transaction, *input.binder, cur_table.GetTableId(),
		                            delete_threshold);
		compactor.GenerateCompactions(cur_table, compactions);
		break;
	}
	default:
		throw InternalException("Compaction type not recognized");
>>>>>>> 87de1123
	}
}
<<<<<<< HEAD

static unique_ptr<LogicalOperator> RewriteFilesBind(ClientContext &context, TableFunctionBindInput &input,
                                                    idx_t bind_index, vector<string> &return_names) {

	// gather a list of files to compact
=======
unique_ptr<LogicalOperator> BindCompaction(ClientContext &context, TableFunctionBindInput &input, idx_t bind_index,
                                           CompactionType type) {
>>>>>>> 87de1123
	auto &catalog = BaseMetadataFunction::GetCatalog(context, input.inputs[0]);
	auto &ducklake_catalog = catalog.Cast<DuckLakeCatalog>();
	auto &transaction = DuckLakeTransaction::Get(context, ducklake_catalog);

	auto schema = ducklake_catalog.GetConfigOption<string>("compaction_schema", {}, {}, "");
	auto table = ducklake_catalog.GetConfigOption<string>("compaction_table", {}, {}, "");

	// By default, our delete threshold is 0.95 unless it was set in the global rewrite_delete_threshold
	double delete_threshold = ducklake_catalog.GetConfigOption<double>("rewrite_delete_threshold", {}, {}, 0.95);
	auto delete_threshold_entry = input.named_parameters.find("delete_threshold");
	if (delete_threshold_entry != input.named_parameters.end()) {
		// If the user manually sets the parameter, this has priority
		delete_threshold = DoubleValue::Get(delete_threshold_entry->second);
	}
	if (delete_threshold > 1 || delete_threshold < 0) {
		throw BinderException("The delete_threshold option must be between 0 and 1");
	}

	vector<unique_ptr<LogicalOperator>> compactions;
	if (input.inputs.size() == 1) {
		if (schema.empty() && table.empty()) {
			// No default schema/table, we will perform rewrites on deletes in the whole database
			auto schemas = ducklake_catalog.GetSchemas(context);
			for (auto &cur_schema : schemas) {
				cur_schema.get().Scan(context, CatalogType::TABLE_ENTRY, [&](CatalogEntry &entry) {
					auto &cur_table = entry.Cast<DuckLakeTableEntry>();
					GenerateCompaction(context, transaction, ducklake_catalog, input, cur_table, type, delete_threshold,
					                   compactions);
				});
			}
			return GenerateCompactionOperator(input, bind_index, compactions);
		} else if (!schema.empty() && table.empty()) {
			// There is a default schema but not a default table, we will use that
			auto schema_entry = catalog.GetSchema(context, catalog.GetName(), schema, OnEntryNotFound::THROW_EXCEPTION);
			auto &ducklake_schema = schema_entry->Cast<DuckLakeSchemaEntry>();
			ducklake_schema.Scan(context, CatalogType::TABLE_ENTRY, [&](CatalogEntry &entry) {
				auto &cur_table = entry.Cast<DuckLakeTableEntry>();
				GenerateCompaction(context, transaction, ducklake_catalog, input, cur_table, type, delete_threshold,
				                   compactions);
			});
			return GenerateCompactionOperator(input, bind_index, compactions);
		}
	} else if (input.inputs.size() == 2) {
		// We have the table_name defined in our input
		table = StringValue::Get(input.inputs[1]);
	}
	// A table name is provided, so we only compact that
	auto schema_entry = input.named_parameters.find("schema");
	if (schema_entry != input.named_parameters.end()) {
		schema = StringValue::Get(schema_entry->second);
	}
	EntryLookupInfo table_lookup(CatalogType::TABLE_ENTRY, table, nullptr, QueryErrorContext());
	auto table_entry = catalog.GetEntry(context, schema, table_lookup, OnEntryNotFound::THROW_EXCEPTION);
	auto &ducklake_table = table_entry->Cast<DuckLakeTableEntry>();
	GenerateCompaction(context, transaction, ducklake_catalog, input, ducklake_table, type, delete_threshold,
	                   compactions);

	return GenerateCompactionOperator(input, bind_index, compactions);
}

unique_ptr<LogicalOperator> MergeAdjacentFilesBind(ClientContext &context, TableFunctionBindInput &input,
                                                   idx_t bind_index, vector<string> &return_names) {
	return_names.push_back("Success");
	return BindCompaction(context, input, bind_index, CompactionType::MERGE_ADJACENT_TABLES);
}

TableFunctionSet DuckLakeMergeAdjacentFilesFunction::GetFunctions() {
	TableFunctionSet set("ducklake_merge_adjacent_files");
	const vector<vector<LogicalType>> at_types {{LogicalType::VARCHAR, LogicalType::VARCHAR}, {LogicalType::VARCHAR}};
	for (auto &type : at_types) {
		TableFunction function("ducklake_merge_adjacent_files", type, nullptr, nullptr, nullptr);
		function.bind_operator = MergeAdjacentFilesBind;
		if (type.size() == 2) {
			function.named_parameters["schema"] = LogicalType::VARCHAR;
		}
		set.AddFunction(function);
	}
	return set;
}

unique_ptr<LogicalOperator> RewriteFilesBind(ClientContext &context, TableFunctionBindInput &input, idx_t bind_index,
                                             vector<string> &return_names) {

	return_names.push_back("Success");
	return BindCompaction(context, input, bind_index, CompactionType::REWRITE_DELETES);
}

TableFunctionSet DuckLakeRewriteDataFilesFunction::GetFunctions() {
	TableFunctionSet set("ducklake_rewrite_data_files");
	vector<vector<LogicalType>> at_types {{LogicalType::VARCHAR, LogicalType::VARCHAR}, {LogicalType::VARCHAR}};
	for (auto &type : at_types) {
		TableFunction function("ducklake_rewrite_data_files", type, nullptr, nullptr, nullptr);
		function.bind_operator = RewriteFilesBind;
		function.named_parameters["delete_threshold"] = LogicalType::DOUBLE;
		if (type.size() == 2) {
			function.named_parameters["schema"] = LogicalType::VARCHAR;
		}
		set.AddFunction(function);
	}
	return set;
}

} // namespace duckdb<|MERGE_RESOLUTION|>--- conflicted
+++ resolved
@@ -488,27 +488,10 @@
 	return union_op;
 }
 
-<<<<<<< HEAD
-static unique_ptr<LogicalOperator> MergeAdjacentFilesBind(ClientContext &context, TableFunctionBindInput &input,
-                                                          idx_t bind_index, vector<string> &return_names) {
-	// gather a list of files to compact
-	auto &catalog = BaseMetadataFunction::GetCatalog(context, input.inputs[0]);
-	auto &ducklake_catalog = catalog.Cast<DuckLakeCatalog>();
-	auto &transaction = DuckLakeTransaction::Get(context, ducklake_catalog);
-
-	// try to compact all tables
-	vector<unique_ptr<LogicalOperator>> compactions;
-	auto schemas = ducklake_catalog.GetSchemas(context);
-	for (auto &schema : schemas) {
-		schema.get().Scan(context, CatalogType::TABLE_ENTRY, [&](CatalogEntry &entry) {
-			auto &table = entry.Cast<DuckLakeTableEntry>();
-			DuckLakeCompactor compactor(context, ducklake_catalog, transaction, *input.binder, table.GetTableId());
-			compactor.GenerateCompactions(table, compactions);
-		});
-=======
-void GenerateCompaction(ClientContext &context, DuckLakeTransaction &transaction, DuckLakeCatalog &ducklake_catalog,
-                        TableFunctionBindInput &input, DuckLakeTableEntry &cur_table, CompactionType type,
-                        double delete_threshold, vector<unique_ptr<LogicalOperator>> &compactions) {
+static void GenerateCompaction(ClientContext &context, DuckLakeTransaction &transaction,
+                               DuckLakeCatalog &ducklake_catalog, TableFunctionBindInput &input,
+                               DuckLakeTableEntry &cur_table, CompactionType type, double delete_threshold,
+                               vector<unique_ptr<LogicalOperator>> &compactions) {
 	switch (type) {
 	case CompactionType::MERGE_ADJACENT_TABLES: {
 		DuckLakeCompactor compactor(context, ducklake_catalog, transaction, *input.binder, cur_table.GetTableId());
@@ -523,19 +506,10 @@
 	}
 	default:
 		throw InternalException("Compaction type not recognized");
->>>>>>> 87de1123
-	}
-}
-<<<<<<< HEAD
-
-static unique_ptr<LogicalOperator> RewriteFilesBind(ClientContext &context, TableFunctionBindInput &input,
-                                                    idx_t bind_index, vector<string> &return_names) {
-
-	// gather a list of files to compact
-=======
+	}
+}
 unique_ptr<LogicalOperator> BindCompaction(ClientContext &context, TableFunctionBindInput &input, idx_t bind_index,
                                            CompactionType type) {
->>>>>>> 87de1123
 	auto &catalog = BaseMetadataFunction::GetCatalog(context, input.inputs[0]);
 	auto &ducklake_catalog = catalog.Cast<DuckLakeCatalog>();
 	auto &transaction = DuckLakeTransaction::Get(context, ducklake_catalog);
@@ -596,8 +570,8 @@
 	return GenerateCompactionOperator(input, bind_index, compactions);
 }
 
-unique_ptr<LogicalOperator> MergeAdjacentFilesBind(ClientContext &context, TableFunctionBindInput &input,
-                                                   idx_t bind_index, vector<string> &return_names) {
+static unique_ptr<LogicalOperator> MergeAdjacentFilesBind(ClientContext &context, TableFunctionBindInput &input,
+                                                          idx_t bind_index, vector<string> &return_names) {
 	return_names.push_back("Success");
 	return BindCompaction(context, input, bind_index, CompactionType::MERGE_ADJACENT_TABLES);
 }
@@ -616,8 +590,8 @@
 	return set;
 }
 
-unique_ptr<LogicalOperator> RewriteFilesBind(ClientContext &context, TableFunctionBindInput &input, idx_t bind_index,
-                                             vector<string> &return_names) {
+static unique_ptr<LogicalOperator> RewriteFilesBind(ClientContext &context, TableFunctionBindInput &input,
+                                                    idx_t bind_index, vector<string> &return_names) {
 
 	return_names.push_back("Success");
 	return BindCompaction(context, input, bind_index, CompactionType::REWRITE_DELETES);
